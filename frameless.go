--- conflicted
+++ resolved
@@ -200,11 +200,6 @@
 type QueueMessage interface {
 	Signaler
 	Decoder
-<<<<<<< HEAD
-}
-=======
-}
-
-// TODO: add description
-type TransactionManager = transactions.Manager
->>>>>>> c14cb658
+}
+
+type TransactionManager = transactions.Manager